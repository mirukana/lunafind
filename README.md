--- conflicted
+++ resolved
@@ -26,11 +26,7 @@
     - Multiple args instead of having to write a dict? e.g. func("rumia", 20)
     - Some way to avoid the ))[0])))[0])))))) mess?
 
-<<<<<<< HEAD
-- artcom.py
-=======
 - Break download.one\_post() into smaller functions
->>>>>>> 14b1ac35
 
 - Multi proc media notes artcom?
 - Handle connection errors at multiprocessing functions levels
